--- conflicted
+++ resolved
@@ -100,11 +100,8 @@
 - server: preserve cookie headers from sync action webhook (close #4021)
 - server: add 'ID' to default scalars in custom types (fix #4061)
 - console: add design system base components (#3866)
-<<<<<<< HEAD
-- server: fix postgres query error when computed fields included in mutation response (fix #4035)
-=======
 - docs: add docs for redeliver_event API
 - option to reload remote schemas in 'reload_metadata' API (fix #3792, #4117)
 - console: disable selecting roles without permissions for bulk actions (close #4178) (#4195)
 - console: show remote schema / event trigger intro sections always (#4044)
->>>>>>> eafdda4f
+- server: fix postgres query error when computed fields included in mutation response (fix #4035)